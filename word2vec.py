import json
<<<<<<< HEAD
import logging
=======
import re
import os
>>>>>>> c1f2ee02
import os.path as osp
from gensim.models import Word2Vec

from tools import code_tokenize


def train_w2v(sentences, epochs=5, min_count=1, embedding_size=128,
              output_dir='outputs/w2v/'):
    words = []
    for sentence in sentences:
        words += code_tokenize(sentence)

    logging.info(f'Total words: {len(words)}')
    logging.info('Training...')

    if not osp.exists(output_dir):
        os.makedirs(output_dir)

    w2v_model = Word2Vec(words, vector_size=embedding_size, min_count=min_count, workers=8)
    for i in range(epochs):
        w2v_model.train(words, total_examples=len(words), epochs=1)
        w2v_model.save(osp.join(output_dir, f'e{i+1}.bin'))

    logging.info('Train completed!')


if __name__ == '__main__':
    with open('data/devign/devign.json', 'r') as f:
        data = json.load(f)
        sentences = [e['func'] for e in data]
    train_w2v(sentences, output_dir='outputs/w2v/')<|MERGE_RESOLUTION|>--- conflicted
+++ resolved
@@ -1,10 +1,6 @@
 import json
-<<<<<<< HEAD
 import logging
-=======
-import re
 import os
->>>>>>> c1f2ee02
 import os.path as osp
 from gensim.models import Word2Vec
 
